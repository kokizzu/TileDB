/**
 * @file   query.cc
 *
 * @section LICENSE
 *
 * The MIT License
 *
 * @copyright Copyright (c) 2017-2021 TileDB, Inc.
 *
 * Permission is hereby granted, free of charge, to any person obtaining a copy
 * of this software and associated documentation files (the "Software"), to deal
 * in the Software without restriction, including without limitation the rights
 * to use, copy, modify, merge, publish, distribute, sublicense, and/or sell
 * copies of the Software, and to permit persons to whom the Software is
 * furnished to do so, subject to the following conditions:
 *
 * The above copyright notice and this permission notice shall be included in
 * all copies or substantial portions of the Software.
 *
 * THE SOFTWARE IS PROVIDED "AS IS", WITHOUT WARRANTY OF ANY KIND, EXPRESS OR
 * IMPLIED, INCLUDING BUT NOT LIMITED TO THE WARRANTIES OF MERCHANTABILITY,
 * FITNESS FOR A PARTICULAR PURPOSE AND NONINFRINGEMENT. IN NO EVENT SHALL THE
 * AUTHORS OR COPYRIGHT HOLDERS BE LIABLE FOR ANY CLAIM, DAMAGES OR OTHER
 * LIABILITY, WHETHER IN AN ACTION OF CONTRACT, TORT OR OTHERWISE, ARISING FROM,
 * OUT OF OR IN CONNECTION WITH THE SOFTWARE OR THE USE OR OTHER DEALINGS IN
 * THE SOFTWARE.
 *
 * @section DESCRIPTION
 *
 * This file implements class Query.
 */

#include "tiledb/sm/query/query.h"
#include "tiledb/common/heap_memory.h"
#include "tiledb/common/logger.h"
#include "tiledb/sm/array/array.h"
#include "tiledb/sm/enums/query_status.h"
#include "tiledb/sm/enums/query_type.h"
#include "tiledb/sm/rest/rest_client.h"
#include "tiledb/sm/storage_manager/storage_manager.h"

#include <cassert>
#include <iostream>
#include <sstream>

using namespace tiledb::common;

namespace tiledb {
namespace sm {

/* ****************************** */
/*   CONSTRUCTORS & DESTRUCTORS   */
/* ****************************** */

Query::Query(StorageManager* storage_manager, Array* array, URI fragment_uri)
    : array_(array)
<<<<<<< HEAD
    , storage_manager_(storage_manager)
    , have_initialization_subarray_(false) {
=======
    , storage_manager_(storage_manager){
>>>>>>> 24355ca9
  assert(array != nullptr && array->is_open());

  callback_ = nullptr;
  callback_data_ = nullptr;
  layout_ = Layout::ROW_MAJOR;
  status_ = QueryStatus::UNINITIALIZED;
  auto st = array->get_query_type(&type_);
  assert(st.ok());

  if (type_ == QueryType::WRITE)
    writer_.set_storage_manager(storage_manager);
  else
    reader_.set_storage_manager(storage_manager);

  if (type_ == QueryType::READ) {
    reader_.set_storage_manager(storage_manager);
    reader_.set_array(array);
    reader_.set_array_schema(array->array_schema());
    reader_.set_fragment_metadata(array->fragment_metadata());
  } else {
    writer_.set_storage_manager(storage_manager);
    writer_.set_array(array);
    writer_.set_array_schema(array->array_schema());
    writer_.set_fragment_uri(fragment_uri);
  }
}

Query::~Query() = default;

/* ****************************** */
/*               API              */
/* ****************************** */

Status Query::add_range(
    unsigned dim_idx, const void* start, const void* end, const void* stride) {
  if (dim_idx >= array_->array_schema()->dim_num())
    return LOG_STATUS(
        Status::QueryError("Cannot add range; Invalid dimension index"));

  if (start == nullptr || end == nullptr)
    return LOG_STATUS(Status::QueryError("Cannot add range; Invalid range"));

  if (stride != nullptr)
    return LOG_STATUS(Status::QueryError(
        "Cannot add range; Setting range stride is currently unsupported"));

  if (array_->array_schema()->domain()->dimension(dim_idx)->var_size())
    return LOG_STATUS(
        Status::QueryError("Cannot add range; Range must be fixed-sized"));

  // Prepare a temp range
  std::vector<uint8_t> range;
  uint8_t coord_size = array_->array_schema()->dimension(dim_idx)->coord_size();
  range.resize(2 * coord_size);
  std::memcpy(&range[0], start, coord_size);
  std::memcpy(&range[coord_size], end, coord_size);

  // Add range
  if (type_ == QueryType::WRITE)
    return writer_.add_range(dim_idx, Range(&range[0], 2 * coord_size));
  return reader_.add_range(dim_idx, Range(&range[0], 2 * coord_size));
}

Status Query::add_range_var(
    unsigned dim_idx,
    const void* start,
    uint64_t start_size,
    const void* end,
    uint64_t end_size) {
  if (dim_idx >= array_->array_schema()->dim_num())
    return LOG_STATUS(
        Status::QueryError("Cannot add range; Invalid dimension index"));

  if (start == nullptr || end == nullptr)
    return LOG_STATUS(Status::QueryError("Cannot add range; Invalid range"));

  if (start_size == 0 || end_size == 0)
    return LOG_STATUS(Status::QueryError(
        "Cannot add range; Range start/end cannot have zero length"));

  if (!array_->array_schema()->domain()->dimension(dim_idx)->var_size())
    return LOG_STATUS(
        Status::QueryError("Cannot add range; Range must be variable-sized"));

  if (type_ == QueryType::WRITE)
    return LOG_STATUS(Status::QueryError(
        "Cannot add range; Function applicable only to reads"));

  // Add range
  Range r;
  r.set_range_var(start, start_size, end, end_size);
  return reader_.add_range(dim_idx, r);
}

Status Query::get_range_num(unsigned dim_idx, uint64_t* range_num) const {
  if (type_ == QueryType::WRITE)
    return writer_.get_range_num(dim_idx, range_num);
  return reader_.get_range_num(dim_idx, range_num);
}

Status Query::get_range(
    unsigned dim_idx,
    uint64_t range_idx,
    const void** start,
    const void** end,
    const void** stride) const {
  if (type_ == QueryType::WRITE)
    return writer_.get_range(dim_idx, range_idx, start, end, stride);
  return reader_.get_range(dim_idx, range_idx, start, end, stride);
}

Status Query::get_range_var_size(
    unsigned dim_idx,
    uint64_t range_idx,
    uint64_t* start_size,
    uint64_t* end_size) const {
  if (type_ == QueryType::WRITE)
    return LOG_STATUS(Status::WriterError(
        "Getting a var range size from a write query is not applicable"));

  return reader_.get_range_var_size(dim_idx, range_idx, start_size, end_size);
}

Status Query::get_range_var(
    unsigned dim_idx, uint64_t range_idx, void* start, void* end) const {
  if (type_ == QueryType::WRITE)
    return LOG_STATUS(Status::WriterError(
        "Getting a var range from a write query is not applicable"));

  uint64_t start_size = 0;
  uint64_t end_size = 0;
  reader_.get_range_var_size(dim_idx, range_idx, &start_size, &end_size);

  const void* range_start;
  const void* range_end;
  const void* stride;
  RETURN_NOT_OK(
      get_range(dim_idx, range_idx, &range_start, &range_end, &stride));

  std::memcpy(start, range_start, start_size);
  std::memcpy(end, range_end, end_size);

  return Status::Ok();
}

Status Query::add_range_by_name(
    const std::string& dim_name,
    const void* start,
    const void* end,
    const void* stride) {
  unsigned dim_idx;
  RETURN_NOT_OK(array_->array_schema()->domain()->get_dimension_index(
      dim_name, &dim_idx));

  return add_range(dim_idx, start, end, stride);
}

Status Query::add_range_var_by_name(
    const std::string& dim_name,
    const void* start,
    uint64_t start_size,
    const void* end,
    uint64_t end_size) {
  unsigned dim_idx;
  RETURN_NOT_OK(array_->array_schema()->domain()->get_dimension_index(
      dim_name, &dim_idx));

  return add_range_var(dim_idx, start, start_size, end, end_size);
}

Status Query::get_range_num_from_name(
    const std::string& dim_name, uint64_t* range_num) const {
  unsigned dim_idx;
  RETURN_NOT_OK(array_->array_schema()->domain()->get_dimension_index(
      dim_name, &dim_idx));

  return get_range_num(dim_idx, range_num);
}

Status Query::get_range_from_name(
    const std::string& dim_name,
    uint64_t range_idx,
    const void** start,
    const void** end,
    const void** stride) const {
  unsigned dim_idx;
  RETURN_NOT_OK(array_->array_schema()->domain()->get_dimension_index(
      dim_name, &dim_idx));

  return get_range(dim_idx, range_idx, start, end, stride);
}

Status Query::get_range_var_size_from_name(
    const std::string& dim_name,
    uint64_t range_idx,
    uint64_t* start_size,
    uint64_t* end_size) const {
  unsigned dim_idx;
  RETURN_NOT_OK(array_->array_schema()->domain()->get_dimension_index(
      dim_name, &dim_idx));

  return get_range_var_size(dim_idx, range_idx, start_size, end_size);
}

Status Query::get_range_var_from_name(
    const std::string& dim_name,
    uint64_t range_idx,
    void* start,
    void* end) const {
  unsigned dim_idx;
  RETURN_NOT_OK(array_->array_schema()->domain()->get_dimension_index(
      dim_name, &dim_idx));

  return get_range_var(dim_idx, range_idx, start, end);
}

Status Query::get_est_result_size(const char* name, uint64_t* size) {
  if (type_ == QueryType::WRITE)
    return LOG_STATUS(Status::QueryError(
        "Cannot get estimated result size; Operation currently "
        "unsupported for write queries"));

  if (name == nullptr)
    return LOG_STATUS(Status::QueryError(
        "Cannot get estimated result size; Name cannot be null"));

  if (name == constants::coords &&
      !array_->array_schema()->domain()->all_dims_same_type())
    return LOG_STATUS(Status::QueryError(
        "Cannot get estimated result size; Not applicable to zipped "
        "coordinates in arrays with heterogeneous domain"));

  if (name == constants::coords &&
      !array_->array_schema()->domain()->all_dims_fixed())
    return LOG_STATUS(Status::QueryError(
        "Cannot get estimated result size; Not applicable to zipped "
        "coordinates in arrays with domains with variable-sized dimensions"));

  if (array_->array_schema()->is_nullable(name))
    return LOG_STATUS(Status::WriterError(
        std::string(
            "Cannot get estimated result size; Input attribute/dimension '") +
        name + "' is nullable"));

  if (array_->is_remote() && !reader_.est_result_size_computed()) {
    auto rest_client = storage_manager_->rest_client();
    if (rest_client == nullptr)
      return LOG_STATUS(
          Status::QueryError("Error in query estimate result size; remote "
                             "array with no rest client."));

    array_->array_schema()->set_array_uri(array_->array_uri());

    RETURN_NOT_OK(
        rest_client->get_query_est_result_sizes(array_->array_uri(), this));
  }

  return reader_.get_est_result_size(name, size);
}

Status Query::get_est_result_size(
    const char* name, uint64_t* size_off, uint64_t* size_val) {
  if (type_ == QueryType::WRITE)
    return LOG_STATUS(Status::QueryError(
        "Cannot get estimated result size; Operation currently "
        "unsupported for write queries"));

  if (array_->array_schema()->is_nullable(name))
    return LOG_STATUS(Status::WriterError(
        std::string(
            "Cannot get estimated result size; Input attribute/dimension '") +
        name + "' is nullable"));

  if (array_->is_remote() && !reader_.est_result_size_computed()) {
    auto rest_client = storage_manager_->rest_client();
    if (rest_client == nullptr)
      return LOG_STATUS(
          Status::QueryError("Error in query estimate result size; remote "
                             "array with no rest client."));

    array_->array_schema()->set_array_uri(array_->array_uri());

    RETURN_NOT_OK(
        rest_client->get_query_est_result_sizes(array_->array_uri(), this));
  }

  return reader_.get_est_result_size(name, size_off, size_val);
}

Status Query::get_est_result_size_nullable(
    const char* name, uint64_t* size_val, uint64_t* size_validity) {
  if (type_ == QueryType::WRITE)
    return LOG_STATUS(Status::QueryError(
        "Cannot get estimated result size; Operation currently "
        "unsupported for write queries"));

  if (name == nullptr)
    return LOG_STATUS(Status::QueryError(
        "Cannot get estimated result size; Name cannot be null"));

  if (!array_->array_schema()->attribute(name))
    return LOG_STATUS(Status::QueryError(
        "Cannot get estimated result size; Nullable API is only"
        "applicable to attributes"));

  if (!array_->array_schema()->is_nullable(name))
    return LOG_STATUS(Status::WriterError(
        std::string("Cannot get estimated result size; Input attribute '") +
        name + "' is not nullable"));

  if (array_->is_remote() && !reader_.est_result_size_computed()) {
    auto rest_client = storage_manager_->rest_client();
    if (rest_client == nullptr)
      return LOG_STATUS(
          Status::QueryError("Error in query estimate result size; remote "
                             "array with no rest client."));

    return LOG_STATUS(
        Status::QueryError("Error in query estimate result size; unimplemented "
                           "for nullable attributes in remote arrays."));
  }

  return reader_.get_est_result_size_nullable(name, size_val, size_validity);
}

Status Query::get_est_result_size_nullable(
    const char* name,
    uint64_t* size_off,
    uint64_t* size_val,
    uint64_t* size_validity) {
  if (type_ == QueryType::WRITE)
    return LOG_STATUS(Status::QueryError(
        "Cannot get estimated result size; Operation currently "
        "unsupported for write queries"));

  if (!array_->array_schema()->attribute(name))
    return LOG_STATUS(Status::QueryError(
        "Cannot get estimated result size; Nullable API is only"
        "applicable to attributes"));

  if (!array_->array_schema()->is_nullable(name))
    return LOG_STATUS(Status::WriterError(
        std::string("Cannot get estimated result size; Input attribute '") +
        name + "' is not nullable"));

  if (array_->is_remote() && !reader_.est_result_size_computed()) {
    auto rest_client = storage_manager_->rest_client();
    if (rest_client == nullptr)
      return LOG_STATUS(
          Status::QueryError("Error in query estimate result size; remote "
                             "array with no rest client."));

    return LOG_STATUS(
        Status::QueryError("Error in query estimate result size; unimplemented "
                           "for nullable attributes in remote arrays."));
  }

  return reader_.get_est_result_size_nullable(
      name, size_off, size_val, size_validity);
}

std::unordered_map<std::string, Subarray::ResultSize>
Query::get_est_result_size_map() {
  return reader_.get_est_result_size_map();
}

std::unordered_map<std::string, Subarray::MemorySize>
Query::get_max_mem_size_map() {
  return reader_.get_max_mem_size_map();
}

Status Query::get_written_fragment_num(uint32_t* num) const {
  if (type_ != QueryType::WRITE)
    return LOG_STATUS(Status::WriterError(
        "Cannot get number of fragments; Applicable only to WRITE mode"));

  *num = (uint32_t)writer_.written_fragment_info().size();

  return Status::Ok();
}

Status Query::get_written_fragment_uri(uint32_t idx, const char** uri) const {
  if (type_ != QueryType::WRITE)
    return LOG_STATUS(Status::WriterError(
        "Cannot get fragment URI; Applicable only to WRITE mode"));

  auto& written_fragment_info = writer_.written_fragment_info();
  auto num = (uint32_t)written_fragment_info.size();
  if (idx >= num)
    return LOG_STATUS(
        Status::WriterError("Cannot get fragment URI; Invalid fragment index"));

  *uri = written_fragment_info[idx].uri_.c_str();

  return Status::Ok();
}

Status Query::get_written_fragment_timestamp_range(
    uint32_t idx, uint64_t* t1, uint64_t* t2) const {
  if (type_ != QueryType::WRITE)
    return LOG_STATUS(Status::WriterError(
        "Cannot get fragment timestamp range; Applicable only to WRITE mode"));

  auto& written_fragment_info = writer_.written_fragment_info();
  auto num = (uint32_t)written_fragment_info.size();
  if (idx >= num)
    return LOG_STATUS(Status::WriterError(
        "Cannot get fragment timestamp range; Invalid fragment index"));

  *t1 = written_fragment_info[idx].timestamp_range_.first;
  *t2 = written_fragment_info[idx].timestamp_range_.second;

  return Status::Ok();
}

const Array* Query::array() const {
  return array_;
}

Array* Query::array() {
  return array_;
}

const ArraySchema* Query::array_schema() const {
  if (type_ == QueryType::WRITE)
    return writer_.array_schema();
  return reader_.array_schema();
}

std::vector<std::string> Query::buffer_names() const {
  if (type_ == QueryType::WRITE)
    return writer_.buffer_names();
  return reader_.buffer_names();
}

QueryBuffer Query::buffer(const std::string& name) const {
  if (type_ == QueryType::WRITE)
    return writer_.buffer(name);
  return reader_.buffer(name);
}

Status Query::finalize() {
  if (status_ == QueryStatus::UNINITIALIZED)
    return Status::Ok();

  if (array_->is_remote()) {
    auto rest_client = storage_manager_->rest_client();
    if (rest_client == nullptr)
      return LOG_STATUS(Status::QueryError(
          "Error in query finalize; remote array with no rest client."));

    array_->array_schema()->set_array_uri(array_->array_uri());

    return rest_client->finalize_query_to_rest(array_->array_uri(), this);
  }

  RETURN_NOT_OK(writer_.finalize());
  status_ = QueryStatus::COMPLETED;
  return Status::Ok();
}

Status Query::get_buffer(
    const char* name, void** buffer, uint64_t** buffer_size) const {
  // Check attribute
  auto array_schema = this->array_schema();
  if (name != constants::coords) {
    if (array_schema->attribute(name) == nullptr &&
        array_schema->dimension(name) == nullptr)
      return LOG_STATUS(Status::QueryError(
          std::string("Cannot get buffer; Invalid attribute/dimension name '") +
          name + "'"));
  }
  if (array_schema->var_size(name))
    return LOG_STATUS(Status::QueryError(
        std::string("Cannot get buffer; '") + name + "' is var-sized"));

  if (type_ == QueryType::WRITE)
    return writer_.get_buffer(name, buffer, buffer_size);
  return reader_.get_buffer(name, buffer, buffer_size);
}

Status Query::get_buffer(
    const char* name,
    uint64_t** buffer_off,
    uint64_t** buffer_off_size,
    void** buffer_val,
    uint64_t** buffer_val_size) const {
  // Check attribute
  auto array_schema = this->array_schema();
  if (name == constants::coords) {
    return LOG_STATUS(
        Status::QueryError("Cannot get buffer; Coordinates are not var-sized"));
  }
  if (array_schema->attribute(name) == nullptr &&
      array_schema->dimension(name) == nullptr)
    return LOG_STATUS(Status::QueryError(
        std::string("Cannot get buffer; Invalid attribute/dimension name '") +
        name + "'"));
  if (!array_schema->var_size(name))
    return LOG_STATUS(Status::QueryError(
        std::string("Cannot get buffer; '") + name + "' is fixed-sized"));

  if (type_ == QueryType::WRITE)
    return writer_.get_buffer(
        name, buffer_off, buffer_off_size, buffer_val, buffer_val_size);
  return reader_.get_buffer(
      name, buffer_off, buffer_off_size, buffer_val, buffer_val_size);
}

Status Query::get_buffer_vbytemap(
    const char* name,
    uint64_t** buffer_off,
    uint64_t** buffer_off_size,
    void** buffer_val,
    uint64_t** buffer_val_size,
    uint8_t** buffer_validity_bytemap,
    uint64_t** buffer_validity_bytemap_size) const {
  const ValidityVector* vv = nullptr;
  RETURN_NOT_OK(get_buffer(
      name, buffer_off, buffer_off_size, buffer_val, buffer_val_size, &vv));

  if (vv != nullptr) {
    *buffer_validity_bytemap = vv->bytemap();
    *buffer_validity_bytemap_size = vv->bytemap_size();
  }

  return Status::Ok();
}

Status Query::get_buffer_vbytemap(
    const char* name,
    void** buffer,
    uint64_t** buffer_size,
    uint8_t** buffer_validity_bytemap,
    uint64_t** buffer_validity_bytemap_size) const {
  const ValidityVector* vv = nullptr;
  RETURN_NOT_OK(get_buffer(name, buffer, buffer_size, &vv));

  if (vv != nullptr) {
    *buffer_validity_bytemap = vv->bytemap();
    *buffer_validity_bytemap_size = vv->bytemap_size();
  }

  return Status::Ok();
}

Status Query::get_buffer(
    const char* name,
    void** buffer,
    uint64_t** buffer_size,
    const ValidityVector** validity_vector) const {
  // Check nullable attribute
  auto array_schema = this->array_schema();
  if (array_schema->attribute(name) == nullptr)
    return LOG_STATUS(Status::QueryError(
        std::string("Cannot get buffer; Invalid attribute name '") + name +
        "'"));
  if (array_schema->var_size(name))
    return LOG_STATUS(Status::QueryError(
        std::string("Cannot get buffer; '") + name + "' is var-sized"));
  if (!array_schema->is_nullable(name))
    return LOG_STATUS(Status::QueryError(
        std::string("Cannot get buffer; '") + name + "' is non-nullable"));

  if (type_ == QueryType::WRITE)
    return writer_.get_buffer_nullable(
        name, buffer, buffer_size, validity_vector);
  return reader_.get_buffer_nullable(
      name, buffer, buffer_size, validity_vector);
}

Status Query::get_buffer(
    const char* name,
    uint64_t** buffer_off,
    uint64_t** buffer_off_size,
    void** buffer_val,
    uint64_t** buffer_val_size,
    const ValidityVector** validity_vector) const {
  // Check attribute
  auto array_schema = this->array_schema();
  if (array_schema->attribute(name) == nullptr)
    return LOG_STATUS(Status::QueryError(
        std::string("Cannot get buffer; Invalid attribute name '") + name +
        "'"));
  if (!array_schema->var_size(name))
    return LOG_STATUS(Status::QueryError(
        std::string("Cannot get buffer; '") + name + "' is fixed-sized"));
  if (!array_schema->is_nullable(name))
    return LOG_STATUS(Status::QueryError(
        std::string("Cannot get buffer; '") + name + "' is non-nullable"));

  if (type_ == QueryType::WRITE)
    return writer_.get_buffer_nullable(
        name,
        buffer_off,
        buffer_off_size,
        buffer_val,
        buffer_val_size,
        validity_vector);
  return reader_.get_buffer_nullable(
      name,
      buffer_off,
      buffer_off_size,
      buffer_val,
      buffer_val_size,
      validity_vector);
}

Status Query::get_attr_serialization_state(
    const std::string& attribute, SerializationState::AttrState** state) {
  *state = &serialization_state_.attribute_states[attribute];
  return Status::Ok();
}

bool Query::has_results() const {
  if (status_ == QueryStatus::UNINITIALIZED || type_ == QueryType::WRITE)
    return false;
  return !reader_.no_results();
}

Status Query::init() {
  // Only if the query has not been initialized before
  if (status_ == QueryStatus::UNINITIALIZED) {
    // Check if the array got closed
    if (array_ == nullptr || !array_->is_open())
      return LOG_STATUS(Status::QueryError(
          "Cannot init query; The associated array is not open"));

    // Check if the array got re-opened with a different query type
    QueryType array_query_type;
    RETURN_NOT_OK(array_->get_query_type(&array_query_type));
    if (array_query_type != type_) {
      std::stringstream errmsg;
      errmsg << "Cannot init query; "
             << "Associated array query type does not match query type: "
             << "(" << query_type_str(array_query_type)
             << " != " << query_type_str(type_) << ")";
      return LOG_STATUS(Status::QueryError(errmsg.str()));
    }

<<<<<<< HEAD
    auto* initialization_subarray_if_any =
        have_initialization_subarray_ ? &initialization_subarray_ : nullptr;
=======
>>>>>>> 24355ca9
    if (type_ == QueryType::READ) {
      RETURN_NOT_OK(reader_.init(layout_));
    } else {  // Write
      RETURN_NOT_OK(writer_.init(layout_));
    }
  }

  status_ = QueryStatus::INPROGRESS;

  return Status::Ok();
}

URI Query::first_fragment_uri() const {
  if (type_ == QueryType::WRITE)
    return URI();
  return reader_.first_fragment_uri();
}

URI Query::last_fragment_uri() const {
  if (type_ == QueryType::WRITE)
    return URI();
  return reader_.last_fragment_uri();
}

Layout Query::layout() const {
  return layout_;
}

Status Query::cancel() {
  status_ = QueryStatus::FAILED;
  return Status::Ok();
}

Status Query::process() {
  if (status_ == QueryStatus::UNINITIALIZED)
    return LOG_STATUS(
        Status::QueryError("Cannot process query; Query is not initialized"));
  status_ = QueryStatus::INPROGRESS;

  // Process query
  Status st = Status::Ok();
  if (type_ == QueryType::READ)
    st = reader_.read();
  else  // WRITE MODE
    st = writer_.write();

  // Handle error
  if (!st.ok()) {
    status_ = QueryStatus::FAILED;
    return st;
  }

  // Check if the query is complete
  bool completed = (type_ == QueryType::WRITE) ? true : !reader_.incomplete();

  // Handle callback and status
  if (completed) {
    if (callback_ != nullptr)
      callback_(callback_data_);
    status_ = QueryStatus::COMPLETED;
  } else {  // Incomplete
    status_ = QueryStatus::INCOMPLETE;
  }

  return Status::Ok();
}

const Reader* Query::reader() const {
  return &reader_;
}

Reader* Query::reader() {
  return &reader_;
}

const Writer* Query::writer() const {
  return &writer_;
}

Writer* Query::writer() {
  return &writer_;
}

Status Query::disable_check_global_order() {
  if (type_ == QueryType::READ)
    return LOG_STATUS(Status::QueryError(
        "Cannot disable checking global order; Applicable only to writes"));

  writer_.disable_check_global_order();
  return Status::Ok();
}

Status Query::check_set_fixed_buffer(const std::string& name) {
  if (name == constants::coords &&
      !array_->array_schema()->domain()->all_dims_same_type())
    return LOG_STATUS(Status::QueryError(
        "Cannot set buffer; Setting a buffer for zipped coordinates is not "
        "applicable to heterogeneous domains"));

  if (name == constants::coords &&
      !array_->array_schema()->domain()->all_dims_fixed())
    return LOG_STATUS(Status::QueryError(
        "Cannot set buffer; Setting a buffer for zipped coordinates is not "
        "applicable to domains with variable-sized dimensions"));

  return Status::Ok();
}

Status Query::set_config(const Config& config) {
  if (type_ == QueryType::READ)
    reader_.set_config(config);
  else
    writer_.set_config(config);

  return Status::Ok();
}

Status Query::set_buffer(
    const std::string& name,
    void* const buffer,
    uint64_t* const buffer_size,
    const bool check_null_buffers) {
  RETURN_NOT_OK(check_set_fixed_buffer(name));

  if (type_ == QueryType::WRITE)
    return writer_.set_buffer(name, buffer, buffer_size);
  return reader_.set_buffer(name, buffer, buffer_size, check_null_buffers);
}

Status Query::set_buffer(
    const std::string& name,
    uint64_t* const buffer_off,
    uint64_t* const buffer_off_size,
    void* const buffer_val,
    uint64_t* const buffer_val_size,
    const bool check_null_buffers) {
  if (type_ == QueryType::WRITE)
    return writer_.set_buffer(
        name, buffer_off, buffer_off_size, buffer_val, buffer_val_size);
  return reader_.set_buffer(
      name,
      buffer_off,
      buffer_off_size,
      buffer_val,
      buffer_val_size,
      check_null_buffers);
}

Status Query::set_buffer_vbytemap(
    const std::string& name,
    void* const buffer,
    uint64_t* const buffer_size,
    uint8_t* const buffer_validity_bytemap,
    uint64_t* const buffer_validity_bytemap_size,
    const bool check_null_buffers) {
  // Convert the bytemap into a ValidityVector.
  ValidityVector vv;
  RETURN_NOT_OK(
      vv.init_bytemap(buffer_validity_bytemap, buffer_validity_bytemap_size));

  return set_buffer(
      name, buffer, buffer_size, std::move(vv), check_null_buffers);
}

Status Query::set_buffer_vbytemap(
    const std::string& name,
    uint64_t* const buffer_off,
    uint64_t* const buffer_off_size,
    void* const buffer_val,
    uint64_t* const buffer_val_size,
    uint8_t* const buffer_validity_bytemap,
    uint64_t* const buffer_validity_bytemap_size,
    const bool check_null_buffers) {
  // Convert the bytemap into a ValidityVector.
  ValidityVector vv;
  RETURN_NOT_OK(
      vv.init_bytemap(buffer_validity_bytemap, buffer_validity_bytemap_size));

  return set_buffer(
      name,
      buffer_off,
      buffer_off_size,
      buffer_val,
      buffer_val_size,
      std::move(vv),
      check_null_buffers);
}

Status Query::set_buffer(
    const std::string& name,
    void* const buffer,
    uint64_t* const buffer_size,
    ValidityVector&& validity_vector,
    const bool check_null_buffers) {
  RETURN_NOT_OK(check_set_fixed_buffer(name));

  if (type_ == QueryType::WRITE)
    return writer_.set_buffer(
        name, buffer, buffer_size, std::move(validity_vector));
  return reader_.set_buffer(
      name,
      buffer,
      buffer_size,
      std::move(validity_vector),
      check_null_buffers);
}

Status Query::set_buffer(
    const std::string& name,
    uint64_t* const buffer_off,
    uint64_t* const buffer_off_size,
    void* const buffer_val,
    uint64_t* const buffer_val_size,
    ValidityVector&& validity_vector,
    const bool check_null_buffers) {
  if (type_ == QueryType::WRITE)
    return writer_.set_buffer(
        name,
        buffer_off,
        buffer_off_size,
        buffer_val,
        buffer_val_size,
        std::move(validity_vector));
  return reader_.set_buffer(
      name,
      buffer_off,
      buffer_off_size,
      buffer_val,
      buffer_val_size,
      std::move(validity_vector),
      check_null_buffers);
}

Status Query::set_est_result_size(
    std::unordered_map<std::string, Subarray::ResultSize>& est_result_size,
    std::unordered_map<std::string, Subarray::MemorySize>& max_mem_size) {
  if (type_ == QueryType::WRITE)
    return LOG_STATUS(Status::QueryError(
        "Cannot set estimated result size; Operation currently "
        "unsupported for write queries"));
  return reader_.set_est_result_size(est_result_size, max_mem_size);
}

Status Query::set_layout(Layout layout) {
  if (layout == Layout::HILBERT)
    return LOG_STATUS(Status::QueryError(
        "Cannot set layout; Hilbert order is not applicable to queries"));

  layout_ = layout;
  return Status::Ok();
}

Status Query::set_sparse_mode(bool sparse_mode) {
  if (type_ != QueryType::READ)
    return LOG_STATUS(Status::QueryError(
        "Cannot set sparse mode; Only applicable to read queries"));

  return reader_.set_sparse_mode(sparse_mode);
}

void Query::set_status(QueryStatus status) {
  status_ = status;
}

Status Query::set_subarray(const void* subarray) {
  if (!array_->array_schema()->domain()->all_dims_same_type())
    return LOG_STATUS(
        Status::QueryError("Cannot set subarray; Function not applicable to "
                           "heterogeneous domains"));

  if (!array_->array_schema()->domain()->all_dims_fixed())
    return LOG_STATUS(
        Status::QueryError("Cannot set subarray; Function not applicable to "
                           "domains with variable-sized dimensions"));

  // Prepare a subarray object
  Subarray sub(array_, layout_);
  if (subarray != nullptr) {
    auto dim_num = array_->array_schema()->dim_num();
    auto s_ptr = (const unsigned char*)subarray;
    uint64_t offset = 0;
    for (unsigned d = 0; d < dim_num; ++d) {
      auto r_size = 2 * array_->array_schema()->dimension(d)->coord_size();
      RETURN_NOT_OK(sub.add_range(d, Range(&s_ptr[offset], r_size)));
      offset += r_size;
    }
  }

  if (type_ == QueryType::WRITE) {
    RETURN_NOT_OK(writer_.set_subarray(sub));
  } else if (type_ == QueryType::READ) {
    RETURN_NOT_OK(reader_.set_subarray(sub));
  }

  status_ = QueryStatus::UNINITIALIZED;

  return Status::Ok();
}

Status Query::check_subarray(const tiledb::sm::Subarray* subarray) {
  if (type_ == QueryType::WRITE) {
    RETURN_NOT_OK(writer_.check_subarray(subarray));
  } else if (type_ == QueryType::READ) {
    RETURN_NOT_OK(reader_.check_subarray(subarray));
  }
  return Status::Ok();
}

<<<<<<< HEAD
// TBD: with set_initialization_subarray, is this needed?
//...currently being called by spec'd new API, tiledb_query_set_subarray_v2()...
=======
>>>>>>> 24355ca9
Status Query::set_subarray(const tiledb::sm::Subarray* subarray) {
  // TBD: Write me.
#if 0  // 1 //try again, see if still a problem from 'there'...
  //test catches/fails call from SparseHeterFx::check_read_sparse_array_float_int64
  if (!array_->array_schema()->domain()->all_dims_same_type())
    return LOG_STATUS(
        Status::QueryError("Cannot set subarray; Function not applicable to "
                           "heterogeneous domains"));
#endif

#if 0  // 1 //try again, see if still a problem from 'there'...
  //This check maybe predicated on previous one... hmm...
  //TBD: Does some check of this sort need to be made, after disabling above check,
  //this one causing failure unit-capi-stringdims.cc, tiledb_query_submit_wrapper() called
  //from void StringDimsFx::read_array_2d()
  if (!array_->array_schema()->domain()->all_dims_fixed())
    return LOG_STATUS(
        Status::QueryError("Cannot set subarray; Function not applicable to "
                           "domains with variable-sized dimensions"));
#endif

  // TBD: something to be done if/for remote? see Query::submit()... appears
  // that will still be taken care of in that method, nothing to do here...?

  if (type_ == QueryType::WRITE) {
    RETURN_NOT_OK(writer_.set_subarray(*subarray));
  } else if (type_ == QueryType::READ) {
    RETURN_NOT_OK(reader_.set_subarray(*subarray));
  }

  status_ = QueryStatus::UNINITIALIZED;

  return Status::Ok();
}

<<<<<<< HEAD
Status Query::set_initialization_subarray(
    const tiledb::sm::Subarray* subarray) {
  /* No auditing of the initialization subarray is done here,
   * that is left for the point of initialization as read/writer
   * initializations vary in their requirements.
   */
  initialization_subarray_ = Subarray(*subarray);
  have_initialization_subarray_ = true;
  return Status::Ok();
}

=======
>>>>>>> 24355ca9
Status Query::set_subarray_unsafe(const NDRange& subarray) {
  // Prepare a subarray object
  Subarray sub(array_, layout_);
  if (!subarray.empty()) {
    auto dim_num = array_->array_schema()->dim_num();
    for (unsigned d = 0; d < dim_num; ++d)
      RETURN_NOT_OK(sub.add_range_unsafe(d, subarray[d]));
  }

  if (type_ == QueryType::WRITE) {
    RETURN_NOT_OK(writer_.set_subarray(sub));
  } else if (type_ == QueryType::READ) {
    RETURN_NOT_OK(reader_.set_subarray(sub));
  }

  status_ = QueryStatus::UNINITIALIZED;

  return Status::Ok();
}

const Subarray& Query::subarray() const {
  // TBD:
  // Should this err/throw if query not initialized?
<<<<<<< HEAD
  // Should it try to use initialization_subarray_ if have and
  // query is in UNINITIALIZED state?
=======
>>>>>>> 24355ca9
  if (type_ == QueryType::WRITE)
    return *writer_.subarray_ranges();
  return *reader_.subarray();
}

Subarray* Query::subarray() {
  // TBD:
  // Should this err/throw if query not initialized?
<<<<<<< HEAD
  // Should it try to use initialization_subarray_ if have and
  // query is in UNINITIALIZED state?
=======
>>>>>>> 24355ca9
  if (type_ == QueryType::WRITE)
    return const_cast<Subarray*>(writer_.subarray_ranges());
  return const_cast<Subarray*>(reader_.subarray());
}

Status Query::submit(/*Subarray *subarray*/) {
  // Do not resubmit completed reads.
  if (type_ == QueryType::READ && status_ == QueryStatus::COMPLETED) {
    return Status::Ok();
  }

#if 0
  if(subarray){
	  if (type_ == QueryType::READ) {
		  reader_.set_subarray(*subarray);
	  }
	  else {
		  writer_.set_subarray(*subarray);
	  }
  }
#endif

  if (array_->is_remote()) {
    auto rest_client = storage_manager_->rest_client();
    if (rest_client == nullptr)
      return LOG_STATUS(Status::QueryError(
          "Error in query submission; remote array with no rest client."));

    array_->array_schema()->set_array_uri(array_->array_uri());

    return rest_client->submit_query_to_rest(array_->array_uri(), this);
  }
  RETURN_NOT_OK(init());
  return storage_manager_->query_submit(this);
}

Status Query::submit_async(
    std::function<void(void*)> callback,
    void* callback_data /*, Subarray *subarray*/) {
  // Do not resubmit completed reads.
  if (type_ == QueryType::READ && status_ == QueryStatus::COMPLETED) {
    callback(callback_data);
    return Status::Ok();
  }
  RETURN_NOT_OK(init());
  if (array_->is_remote())
    return LOG_STATUS(
        Status::QueryError("Error in async query submission; async queries not "
                           "supported for remote arrays."));

#if 0
  if (subarray) {
    if (type_ == QueryType::READ) {
      reader_.set_subarray(*subarray);
    } else {
      writer_.set_subarray(*subarray);
    }
  }
#endif

  callback_ = callback;
  callback_data_ = callback_data;
  return storage_manager_->query_submit_async(this);
}

QueryStatus Query::status() const {
  return status_;
}

QueryType Query::type() const {
  return type_;
}

/* ****************************** */
/*          PRIVATE METHODS       */
/* ****************************** */

}  // namespace sm
}  // namespace tiledb<|MERGE_RESOLUTION|>--- conflicted
+++ resolved
@@ -54,12 +54,7 @@
 
 Query::Query(StorageManager* storage_manager, Array* array, URI fragment_uri)
     : array_(array)
-<<<<<<< HEAD
-    , storage_manager_(storage_manager)
-    , have_initialization_subarray_(false) {
-=======
     , storage_manager_(storage_manager){
->>>>>>> 24355ca9
   assert(array != nullptr && array->is_open());
 
   callback_ = nullptr;
@@ -700,11 +695,6 @@
       return LOG_STATUS(Status::QueryError(errmsg.str()));
     }
 
-<<<<<<< HEAD
-    auto* initialization_subarray_if_any =
-        have_initialization_subarray_ ? &initialization_subarray_ : nullptr;
-=======
->>>>>>> 24355ca9
     if (type_ == QueryType::READ) {
       RETURN_NOT_OK(reader_.init(layout_));
     } else {  // Write
@@ -1013,11 +1003,6 @@
   return Status::Ok();
 }
 
-<<<<<<< HEAD
-// TBD: with set_initialization_subarray, is this needed?
-//...currently being called by spec'd new API, tiledb_query_set_subarray_v2()...
-=======
->>>>>>> 24355ca9
 Status Query::set_subarray(const tiledb::sm::Subarray* subarray) {
   // TBD: Write me.
 #if 0  // 1 //try again, see if still a problem from 'there'...
@@ -1053,20 +1038,6 @@
   return Status::Ok();
 }
 
-<<<<<<< HEAD
-Status Query::set_initialization_subarray(
-    const tiledb::sm::Subarray* subarray) {
-  /* No auditing of the initialization subarray is done here,
-   * that is left for the point of initialization as read/writer
-   * initializations vary in their requirements.
-   */
-  initialization_subarray_ = Subarray(*subarray);
-  have_initialization_subarray_ = true;
-  return Status::Ok();
-}
-
-=======
->>>>>>> 24355ca9
 Status Query::set_subarray_unsafe(const NDRange& subarray) {
   // Prepare a subarray object
   Subarray sub(array_, layout_);
@@ -1090,11 +1061,6 @@
 const Subarray& Query::subarray() const {
   // TBD:
   // Should this err/throw if query not initialized?
-<<<<<<< HEAD
-  // Should it try to use initialization_subarray_ if have and
-  // query is in UNINITIALIZED state?
-=======
->>>>>>> 24355ca9
   if (type_ == QueryType::WRITE)
     return *writer_.subarray_ranges();
   return *reader_.subarray();
@@ -1103,11 +1069,6 @@
 Subarray* Query::subarray() {
   // TBD:
   // Should this err/throw if query not initialized?
-<<<<<<< HEAD
-  // Should it try to use initialization_subarray_ if have and
-  // query is in UNINITIALIZED state?
-=======
->>>>>>> 24355ca9
   if (type_ == QueryType::WRITE)
     return const_cast<Subarray*>(writer_.subarray_ranges());
   return const_cast<Subarray*>(reader_.subarray());
